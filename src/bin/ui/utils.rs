--- conflicted
+++ resolved
@@ -153,21 +153,10 @@
     }
 }
 
-<<<<<<< HEAD
-/// Get a position either from the user. Optionally with a default.
-pub fn get_position_from_user(default: Option<&str>) -> UIResult<Coord> {
-    get_coord_from_user("Position", default)
-}
-
-/// Get a `Coord` either from the user. Optionally with a default.
-pub fn get_coord_from_user(description: &str, default: Option<&str>) -> UIResult<Coord> {
-    let mut input = Input::new(&format!("{} (x y z nm)", description));
-=======
 /// Print a description of an object using its `describe` method to standard error.
 pub fn print_description<T: Describe>(object: &T) {
     eprintln!("{}", object.describe());
 }
->>>>>>> 3971d3bf
 
 /// Print a description of an input list using their `describe_short` method to standard error.
 pub fn print_list_description_short<T: Describe>(description: &str, list: &[T]) {
